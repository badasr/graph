// Copyright 2013 Sonia Keys
// License MIT: http://opensource.org/licenses/MIT

package ed

import (
	"container/heap"
)

// A Dijkstra object allows shortest path searches using Dijkstra's algorithm.
type Dijkstra struct {
	g   [][]Half   // graph supplied by user.  this is not modified.
	dat []ndDat    // working data for the algorithm
	f   []FromHalf // return value for AllPaths
	// test instrumentation
	ndVis, arcVis int
}

// NewDijkstra creates a Dijkstra struct that allows shortest path searches.
//
// Argument g is the graph to be searched, as an adjacency list where node
// IDs correspond to the slice indexes of g.  Each []Half element of g
// represents the neighbors of a node.  All Half.To fields must contain
// a node ID greater than or equal to zero and strictly less than len(g).
// As usual for Dijkstra's algorithm, arc weights must be non-negative.
//
// The algorithm conceptually works for directed and undirected graphs but
// the adjacency list structure is inherently directed.  To represent an
// undirected graph, create reciprocal Halfs with identical arc weights.
//
// Loops (arcs from a node to itself) are allowed but will not affect the
// result.  Parallel arcs (multiple arcs between the same two nodes) are
// also allowed; the algorithm will find the shortest one.  Generally though,
// you should create simple graphs (graphs with no loops or parallel arcs)
// where convenient, for best performance.
//
// The graph g will not be modified by any Dijkstra methods.  New initializes
// the Dijkstra object for the length (number of nodes) of g.  If you add
// nodes to your graph, abandon any previously created Dijkstra object and
// call New again.
<<<<<<< HEAD
func New(g [][]Half) *Dijkstra {
	f := make([]FromHalf, len(g))
=======
func NewDijkstra(g [][]Half) *Dijkstra {
>>>>>>> 43d8a27c
	dat := make([]ndDat, len(g))
	for i := range dat {
		f[i].From = -1
		dat[i].nx = i
	}
	return &Dijkstra{f: f, g: g, dat: dat}
}

// ndDat. per node bookeeping data used for Dijktra's algorithm.
type ndDat struct {
	nx   int // index in graph slice, "node id"
	done bool
	dist float64 // tentative path distance
	n    int     // number of nodes in path
	rx   int     // heap.Remove index
}

type tent []*ndDat

// instrumentation
func (d *Dijkstra) na() (int, int) {
	return d.ndVis, d.arcVis
}

// SingleShortestPath runs Dijkstra's shortest path algorithm, returning
// the single shortest path from start to end.
//
// Searches on a single Dijkstra object can be run consecutively but not
// concurrently.  Searches can be run concurrently however, on Dijkstra
// objects obtained with separate calls to New, even with the same graph
// argument to New.
//
// The slice result represents the found path with a sequence of half arcs.
// For the first element, representing the start node, the arc length is
// meaningless and will always be 0.  If no path exists from start to end
// the slice result will be nil.  The total path length, as the sum of the
// arc lengths, is also returned.
func (d *Dijkstra) SingleShortestPath(start, end int) ([]Half, float64) {
	if start == end {
		return []Half{{end, 0}}, 0
	}
	d.search(start, end)
	dd := d.dat[end]
	if !dd.done {
		return nil, 0
	}
	p := make([]Half, dd.n)
	nd := dd.nx
	for i := len(p) - 1; i >= 0; i-- {
		f := &d.f[nd]
		p[i] = Half{nd, f.ArcWeight}
		nd = f.From
	}
	return p, dd.dist
}

func (d *Dijkstra) AllShortestPaths(start int) []FromHalf {
	d.search(start, -1)
	return nil
}

func (d *Dijkstra) search(start, end int) {
	// reset from any previous run
	d.ndVis = 0
	d.arcVis = 0
	for i := range d.dat {
		d.dat[i].n = 0
		d.dat[i].done = false
		d.f[i] = FromHalf{-1, 0}
	}

	current := start
	cn := &d.dat[current]
	cn.n = 1       // path length 1 for start node
	cn.done = true // mark start done.  it skips the heap.
	var t tent
	for current != end {
		for _, nb := range d.g[current] {
			d.arcVis++
			hn := &d.dat[nb.To]
			if hn.done {
				continue // skip nodes already done
			}
			dist := cn.dist + nb.ArcWeight
			visited := hn.n > 0
			if visited && dist >= hn.dist {
				continue // it's no better
			}
			// the path through current to this node is shortest so far.
			// record new path data for this node and update tentative set.
			hn.dist = dist
			hn.n = cn.n + 1
			d.f[nb.To] = FromHalf{current, nb.ArcWeight}
			if visited {
				heap.Fix(&t, hn.rx)
			} else {
				heap.Push(&t, hn)
			}
		}
		d.ndVis++
		if len(t) == 0 {
			return // no more reachable nodes
		}
		// new current is node with smallest tentative distance
		cn = heap.Pop(&t).(*ndDat)
		cn.done = true
		current = cn.nx
	}
}

// tent implements container/heap
func (t tent) Len() int           { return len(t) }
func (t tent) Less(i, j int) bool { return t[i].dist < t[j].dist }
func (t tent) Swap(i, j int) {
	t[i], t[j] = t[j], t[i]
	t[i].rx = i
	t[j].rx = j
}
func (s *tent) Push(x interface{}) {
	nd := x.(*ndDat)
	nd.rx = len(*s)
	*s = append(*s, nd)
}
func (s *tent) Pop() interface{} {
	t := *s
	last := len(t) - 1
	*s = t[:last]
	return t[last]
}<|MERGE_RESOLUTION|>--- conflicted
+++ resolved
@@ -38,12 +38,8 @@
 // the Dijkstra object for the length (number of nodes) of g.  If you add
 // nodes to your graph, abandon any previously created Dijkstra object and
 // call New again.
-<<<<<<< HEAD
-func New(g [][]Half) *Dijkstra {
+func NewDijkstra(g [][]Half) *Dijkstra {
 	f := make([]FromHalf, len(g))
-=======
-func NewDijkstra(g [][]Half) *Dijkstra {
->>>>>>> 43d8a27c
 	dat := make([]ndDat, len(g))
 	for i := range dat {
 		f[i].From = -1
